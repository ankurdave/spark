/*
 * Licensed to the Apache Software Foundation (ASF) under one or more
 * contributor license agreements.  See the NOTICE file distributed with
 * this work for additional information regarding copyright ownership.
 * The ASF licenses this file to You under the Apache License, Version 2.0
 * (the "License"); you may not use this file except in compliance with
 * the License.  You may obtain a copy of the License at
 *
 *    http://www.apache.org/licenses/LICENSE-2.0
 *
 * Unless required by applicable law or agreed to in writing, software
 * distributed under the License is distributed on an "AS IS" BASIS,
 * WITHOUT WARRANTIES OR CONDITIONS OF ANY KIND, either express or implied.
 * See the License for the specific language governing permissions and
 * limitations under the License.
 */

package org.apache.spark.graphx.impl

import scala.reflect.{classTag, ClassTag}

import org.apache.spark.graphx._
import org.apache.spark.graphx.util.collection.PrimitiveKeyOpenHashMap

/**
 * A collection of edges stored in columnar format, along with any vertex attributes referenced. The
 * edges are stored in 3 large columnar arrays (src, dst, attribute). The arrays are clustered by
 * src. There is an optional active vertex set for filtering computation on the edges.
 *
 * @tparam ED the edge attribute type
 * @tparam VD the vertex attribute type
 *
 * @param srcIds the source vertex id of each edge
 * @param dstIds the destination vertex id of each edge
 * @param data the attribute associated with each edge
 * @param index a clustered index on source vertex id
 * @param vertices a map from referenced vertex ids to their corresponding attributes. Must
 *   contain all vertex ids from `srcIds` and `dstIds`, though not necessarily valid attributes for
 *   those vertex ids. The mask is not used.
 * @param activeSet an optional active vertex set for filtering computation on the edges
 */
private[graphx]
<<<<<<< HEAD
class EdgePartition[
    @specialized(Char, Int, Boolean, Byte, Long, Float, Double) ED: ClassTag, VD: ClassTag](
    val srcIds: Array[VertexId],
    val dstIds: Array[VertexId],
    val data: Array[ED],
    val index: PrimitiveKeyOpenHashMap[VertexId, Int],
    val vertices: VertexPartition[VD],
    val activeSet: Option[VertexSet] = None
  ) extends Serializable {

  /** Return a new `EdgePartition` with the specified edge data. */
  def withData[ED2: ClassTag](data_ : Array[ED2]): EdgePartition[ED2, VD] = {
    new EdgePartition(srcIds, dstIds, data_, index, vertices, activeSet)
  }

  /** Return a new `EdgePartition` with the specified vertex partition. */
  def withVertices[VD2: ClassTag](
      vertices_ : VertexPartition[VD2]): EdgePartition[ED, VD2] = {
    new EdgePartition(srcIds, dstIds, data, index, vertices_, activeSet)
  }

  /** Return a new `EdgePartition` with the specified active set, provided as an iterator. */
  def withActiveSet(iter: Iterator[VertexId]): EdgePartition[ED, VD] = {
    val newActiveSet = new VertexSet
    iter.foreach(newActiveSet.add(_))
    new EdgePartition(srcIds, dstIds, data, index, vertices, Some(newActiveSet))
  }

  /** Return a new `EdgePartition` with the specified active set. */
  def withActiveSet(activeSet_ : Option[VertexSet]): EdgePartition[ED, VD] = {
    new EdgePartition(srcIds, dstIds, data, index, vertices, activeSet_)
  }

  /** Return a new `EdgePartition` with updates to vertex attributes specified in `iter`. */
  def updateVertices(iter: Iterator[(VertexId, VD)]): EdgePartition[ED, VD] = {
    this.withVertices(vertices.innerJoinKeepLeft(iter))
  }

  /** Look up vid in activeSet, throwing an exception if it is None. */
  def isActive(vid: VertexId): Boolean = {
    activeSet.get.contains(vid)
  }

  /** The number of active vertices, if any exist. */
  def numActives: Option[Int] = activeSet.map(_.size)
=======
class EdgePartition[@specialized(Char, Int, Boolean, Byte, Long, Float, Double) ED: ClassTag](
    @transient val srcIds: Array[VertexId],
    @transient val dstIds: Array[VertexId],
    @transient val data: Array[ED],
    @transient val index: PrimitiveKeyOpenHashMap[VertexId, Int]) extends Serializable {
>>>>>>> 3308722c

  /**
   * Reverse all the edges in this partition.
   *
   * @return a new edge partition with all edges reversed.
   */
  def reverse: EdgePartition[ED, VD] = {
    val builder = new EdgePartitionBuilder(size)(classTag[ED], classTag[VD])
    for (e <- iterator) {
      builder.add(e.dstId, e.srcId, e.attr)
    }
    builder.toEdgePartition.withVertices(vertices).withActiveSet(activeSet)
  }

  /**
   * Construct a new edge partition by applying the function f to all
   * edges in this partition.
   *
   * Be careful not to keep references to the objects passed to `f`.
   * To improve GC performance the same object is re-used for each call.
   *
   * @param f a function from an edge to a new attribute
   * @tparam ED2 the type of the new attribute
   * @return a new edge partition with the result of the function `f`
   *         applied to each edge
   */
  def map[ED2: ClassTag](f: Edge[ED] => ED2): EdgePartition[ED2, VD] = {
    val newData = new Array[ED2](data.size)
    val edge = new Edge[ED]()
    val size = data.size
    var i = 0
    while (i < size) {
      edge.srcId  = srcIds(i)
      edge.dstId  = dstIds(i)
      edge.attr = data(i)
      newData(i) = f(edge)
      i += 1
    }
    this.withData(newData)
  }

  /**
   * Construct a new edge partition by using the edge attributes
   * contained in the iterator.
   *
   * @note The input iterator should return edge attributes in the
   * order of the edges returned by `EdgePartition.iterator` and
   * should return attributes equal to the number of edges.
   *
   * @param iter an iterator for the new attribute values
   * @tparam ED2 the type of the new attribute
   * @return a new edge partition with the attribute values replaced
   */
  def map[ED2: ClassTag](iter: Iterator[ED2]): EdgePartition[ED2, VD] = {
    // Faster than iter.toArray, because the expected size is known.
    val newData = new Array[ED2](data.size)
    var i = 0
    while (iter.hasNext) {
      newData(i) = iter.next()
      i += 1
    }
    assert(newData.size == i)
    this.withData(newData)
  }

  /**
   * Construct a new edge partition containing only the edges matching `epred` and where both
   * vertices match `vpred`.
   */
  def filter(
      epred: EdgeTriplet[VD, ED] => Boolean,
      vpred: (VertexId, VD) => Boolean): EdgePartition[ED, VD] = {
    val filtered = tripletIterator().filter(et =>
      vpred(et.srcId, et.srcAttr) && vpred(et.dstId, et.dstAttr) && epred(et))
    val builder = new EdgePartitionBuilder[ED, VD]
    for (e <- filtered) {
      builder.add(e.srcId, e.dstId, e.attr)
    }
    builder.toEdgePartition.withVertices(vertices).withActiveSet(activeSet)
  }

  /**
   * Apply the function f to all edges in this partition.
   *
   * @param f an external state mutating user defined function.
   */
  def foreach(f: Edge[ED] => Unit) {
    iterator.foreach(f)
  }

  /**
   * Merge all the edges with the same src and dest id into a single
   * edge using the `merge` function
   *
   * @param merge a commutative associative merge operation
   * @return a new edge partition without duplicate edges
   */
  def groupEdges(merge: (ED, ED) => ED): EdgePartition[ED, VD] = {
    val builder = new EdgePartitionBuilder[ED, VD]
    var currSrcId: VertexId = null.asInstanceOf[VertexId]
    var currDstId: VertexId = null.asInstanceOf[VertexId]
    var currAttr: ED = null.asInstanceOf[ED]
    var i = 0
    while (i < size) {
      if (i > 0 && currSrcId == srcIds(i) && currDstId == dstIds(i)) {
        currAttr = merge(currAttr, data(i))
      } else {
        if (i > 0) {
          builder.add(currSrcId, currDstId, currAttr)
        }
        currSrcId = srcIds(i)
        currDstId = dstIds(i)
        currAttr = data(i)
      }
      i += 1
    }
    if (size > 0) {
      builder.add(currSrcId, currDstId, currAttr)
    }
    builder.toEdgePartition.withVertices(vertices).withActiveSet(activeSet)
  }

  /**
   * Apply `f` to all edges present in both `this` and `other` and return a new `EdgePartition`
   * containing the resulting edges.
   *
   * If there are multiple edges with the same src and dst in `this`, `f` will be invoked once for
   * each edge, but each time it may be invoked on any corresponding edge in `other`.
   *
   * If there are multiple edges with the same src and dst in `other`, `f` will only be invoked
   * once.
   */
  def innerJoin[ED2: ClassTag, ED3: ClassTag]
      (other: EdgePartition[ED2, _])
      (f: (VertexId, VertexId, ED, ED2) => ED3): EdgePartition[ED3, VD] = {
    val builder = new EdgePartitionBuilder[ED3, VD]
    var i = 0
    var j = 0
    // For i = index of each edge in `this`...
    while (i < size && j < other.size) {
      val srcId = this.srcIds(i)
      val dstId = this.dstIds(i)
      // ... forward j to the index of the corresponding edge in `other`, and...
      while (j < other.size && other.srcIds(j) < srcId) { j += 1 }
      if (j < other.size && other.srcIds(j) == srcId) {
        while (j < other.size && other.srcIds(j) == srcId && other.dstIds(j) < dstId) { j += 1 }
        if (j < other.size && other.srcIds(j) == srcId && other.dstIds(j) == dstId) {
          // ... run `f` on the matching edge
          builder.add(srcId, dstId, f(srcId, dstId, this.data(i), other.data(j)))
        }
      }
      i += 1
    }
    builder.toEdgePartition.withVertices(vertices).withActiveSet(activeSet)
  }

  /**
   * The number of edges in this partition
   *
   * @return size of the partition
   */
  val size: Int = srcIds.size

  /** The number of unique source vertices in the partition. */
  def indexSize: Int = index.size

  /**
   * Get an iterator over the edges in this partition.
   *
   * Be careful not to keep references to the objects from this iterator.
   * To improve GC performance the same object is re-used in `next()`.
   *
   * @return an iterator over edges in the partition
   */
  def iterator = new Iterator[Edge[ED]] {
    private[this] val edge = new Edge[ED]
    private[this] var pos = 0

    override def hasNext: Boolean = pos < EdgePartition.this.size

    override def next(): Edge[ED] = {
      edge.srcId = srcIds(pos)
      edge.dstId = dstIds(pos)
      edge.attr = data(pos)
      pos += 1
      edge
    }
  }

  /**
   * Get an iterator over the edge triplets in this partition.
   *
   * It is safe to keep references to the objects from this iterator.
   */
  def tripletIterator(
      includeSrc: Boolean = true, includeDst: Boolean = true): Iterator[EdgeTriplet[VD, ED]] = {
    new EdgeTripletIterator(this, includeSrc, includeDst)
  }

  /**
   * Upgrade the given edge iterator into a triplet iterator.
   *
   * Be careful not to keep references to the objects from this iterator. To improve GC performance
   * the same object is re-used in `next()`.
   */
  def upgradeIterator(
      edgeIter: Iterator[Edge[ED]], includeSrc: Boolean = true, includeDst: Boolean = true)
    : Iterator[EdgeTriplet[VD, ED]] = {
    new ReusingEdgeTripletIterator(edgeIter, this, includeSrc, includeDst)
  }

  /**
   * Get an iterator over the edges in this partition whose source vertex ids match srcIdPred. The
   * iterator is generated using an index scan, so it is efficient at skipping edges that don't
   * match srcIdPred.
   *
   * Be careful not to keep references to the objects from this iterator. To improve GC performance
   * the same object is re-used in `next()`.
   */
  def indexIterator(srcIdPred: VertexId => Boolean): Iterator[Edge[ED]] =
    index.iterator.filter(kv => srcIdPred(kv._1)).flatMap(Function.tupled(clusterIterator))

  /**
   * Get an iterator over the cluster of edges in this partition with source vertex id `srcId`. The
   * cluster must start at position `index`.
   *
   * Be careful not to keep references to the objects from this iterator. To improve GC performance
   * the same object is re-used in `next()`.
   */
  private def clusterIterator(srcId: VertexId, index: Int) = new Iterator[Edge[ED]] {
    private[this] val edge = new Edge[ED]
    private[this] var pos = index

    override def hasNext: Boolean = {
      pos >= 0 && pos < EdgePartition.this.size && srcIds(pos) == srcId
    }

    override def next(): Edge[ED] = {
      assert(srcIds(pos) == srcId)
      edge.srcId = srcIds(pos)
      edge.dstId = dstIds(pos)
      edge.attr = data(pos)
      pos += 1
      edge
    }
  }
}<|MERGE_RESOLUTION|>--- conflicted
+++ resolved
@@ -40,15 +40,14 @@
  * @param activeSet an optional active vertex set for filtering computation on the edges
  */
 private[graphx]
-<<<<<<< HEAD
 class EdgePartition[
     @specialized(Char, Int, Boolean, Byte, Long, Float, Double) ED: ClassTag, VD: ClassTag](
-    val srcIds: Array[VertexId],
-    val dstIds: Array[VertexId],
-    val data: Array[ED],
-    val index: PrimitiveKeyOpenHashMap[VertexId, Int],
-    val vertices: VertexPartition[VD],
-    val activeSet: Option[VertexSet] = None
+    @transient val srcIds: Array[VertexId],
+    @transient val dstIds: Array[VertexId],
+    @transient val data: Array[ED],
+    @transient val index: PrimitiveKeyOpenHashMap[VertexId, Int],
+    @transient val vertices: VertexPartition[VD],
+    @transient val activeSet: Option[VertexSet] = None
   ) extends Serializable {
 
   /** Return a new `EdgePartition` with the specified edge data. */
@@ -86,13 +85,6 @@
 
   /** The number of active vertices, if any exist. */
   def numActives: Option[Int] = activeSet.map(_.size)
-=======
-class EdgePartition[@specialized(Char, Int, Boolean, Byte, Long, Float, Double) ED: ClassTag](
-    @transient val srcIds: Array[VertexId],
-    @transient val dstIds: Array[VertexId],
-    @transient val data: Array[ED],
-    @transient val index: PrimitiveKeyOpenHashMap[VertexId, Int]) extends Serializable {
->>>>>>> 3308722c
 
   /**
    * Reverse all the edges in this partition.
